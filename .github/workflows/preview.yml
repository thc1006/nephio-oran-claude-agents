--- conflicted
+++ resolved
@@ -1,652 +1,326 @@
-<<<<<<< HEAD
-name: PR Preview
-
-on:
-  pull_request:
-    branches: [ main, develop ]
-    paths:
-      - 'website/**'
-      - 'agents/**'
-      - 'docs/**'
-      - '.github/workflows/preview.yml'
-    types: [opened, synchronize, reopened]
-  
-  # Allow manual trigger for testing
-  workflow_dispatch:
-
-# Set permissions for commenting on PRs and creating deployments
-permissions:
-  contents: read
-  pull-requests: write
-  deployments: write
-
-# Allow only one concurrent preview per PR
-concurrency:
-  group: preview-${{ github.event.pull_request.number || github.run_id }}
-  cancel-in-progress: true
-
-env:
-  NODE_VERSION: '18'
-  PREVIEW_RETENTION_DAYS: '7'
-
-jobs:
-  # Build preview
-  build-preview:
-    name: Build PR Preview
-    runs-on: ubuntu-latest
-    if: github.event_name == 'pull_request' || github.event_name == 'workflow_dispatch'
-    outputs:
-      preview-url: ${{ steps.deploy.outputs.preview-url }}
-      deployment-id: ${{ steps.deploy.outputs.deployment-id }}
-    steps:
-      - name: Checkout PR
-        uses: actions/checkout@v4
-        with:
-          ref: ${{ github.event.pull_request.head.sha || github.sha }}
-          fetch-depth: 0
-
-      - name: Setup Node.js
-        uses: actions/setup-node@v4
-        with:
-          node-version: ${{ env.NODE_VERSION }}
-          cache: 'npm'
-          cache-dependency-path: website/package-lock.json
-
-      - name: Cache node modules
-        uses: actions/cache@v4
-        with:
-          path: website/node_modules
-          key: ${{ runner.os }}-node-preview-${{ hashFiles('website/package-lock.json') }}
-          restore-keys: |
-            ${{ runner.os }}-node-preview-
-            ${{ runner.os }}-node-
-
-      - name: Install dependencies
-        working-directory: website
-        run: npm ci
-        env:
-          PUPPETEER_SKIP_CHROMIUM_DOWNLOAD: true
-
-      - name: Content validation
-        working-directory: website
-        run: npm run validate:content
-
-      - name: Build preview with PR context
-        working-directory: website
-        run: npm run build
-        env:
-          NODE_ENV: production
-          # Add preview banner context
-          DOCUSAURUS_PREVIEW: 'true'
-          DOCUSAURUS_PR_NUMBER: ${{ github.event.pull_request.number }}
-          DOCUSAURUS_PR_BRANCH: ${{ github.event.pull_request.head.ref }}
-
-      - name: Add preview banner
-        working-directory: website
-        run: |
-          # Add a preview banner to indicate this is a PR preview
-          BANNER_HTML="<div style='background: linear-gradient(135deg, #667eea 0%, #764ba2 100%); color: white; padding: 10px; text-align: center; position: sticky; top: 0; z-index: 1000; box-shadow: 0 2px 4px rgba(0,0,0,0.1);'><strong>📋 PR Preview #${{ github.event.pull_request.number }}</strong> - Branch: <code>${{ github.event.pull_request.head.ref }}</code> | <a href='${{ github.event.pull_request.html_url }}' style='color: white; text-decoration: underline;'>View PR</a></div>"
-          
-          # Insert banner after <body> tag in all HTML files
-          find build -name "*.html" -type f -exec sed -i "s|<body[^>]*>|&$BANNER_HTML|" {} \;
-          
-          echo "✅ Preview banner added to HTML files"
-
-      - name: Upload preview build
-        uses: actions/upload-artifact@v4
-        with:
-          name: preview-build-pr-${{ github.event.pull_request.number || github.run_id }}
-          path: website/build/
-          retention-days: ${{ env.PREVIEW_RETENTION_DAYS }}
-
-      - name: Deploy to Surge.sh (Alternative preview platform)
-        id: deploy
-        run: |
-          # Install Surge.sh for free preview deployments
-          npm install -g surge
-          
-          # Generate unique subdomain for this PR
-          SUBDOMAIN="nephio-oran-pr-${{ github.event.pull_request.number || github.run_id }}-$(echo ${{ github.sha }} | cut -c1-8)"
-          PREVIEW_URL="https://${SUBDOMAIN}.surge.sh"
-          
-          # Deploy to Surge.sh
-          cd website/build
-          echo "$PREVIEW_URL" > CNAME
-          surge . "$PREVIEW_URL" --token "${{ secrets.SURGE_TOKEN || 'dummy-token' }}" || {
-            echo "⚠️ Surge deployment failed - using artifact-only preview"
-            echo "preview-url=artifact-only" >> $GITHUB_OUTPUT
-            exit 0
-          }
-          
-          echo "preview-url=$PREVIEW_URL" >> $GITHUB_OUTPUT
-          echo "deployment-id=${SUBDOMAIN}" >> $GITHUB_OUTPUT
-          echo "✅ Preview deployed to: $PREVIEW_URL"
-
-  # Lighthouse preview testing
-  lighthouse-preview:
-    name: Lighthouse Preview Testing
-    runs-on: ubuntu-latest
-    needs: build-preview
-    if: needs.build-preview.outputs.preview-url != 'artifact-only'
-    steps:
-      - name: Install Lighthouse CI
-        run: npm install -g @lhci/cli
-
-      - name: Wait for deployment
-        run: sleep 30
-
-      - name: Run Lighthouse on preview
-        run: |
-          PREVIEW_URL="${{ needs.build-preview.outputs.preview-url }}"
-          echo "Running Lighthouse on: $PREVIEW_URL"
-          
-          # Create Lighthouse config for preview
-          cat > lighthouserc.json << 'EOF'
-          {
-            "ci": {
-              "collect": {
-                "url": ["PREVIEW_URL_PLACEHOLDER"],
-                "numberOfRuns": 1,
-                "settings": {
-                  "preset": "desktop"
-                }
-              },
-              "assert": {
-                "assertions": {
-                  "categories:performance": ["warn", {"minScore": 0.8}],
-                  "categories:accessibility": ["warn", {"minScore": 0.9}],
-                  "categories:best-practices": ["warn", {"minScore": 0.8}],
-                  "categories:seo": ["warn", {"minScore": 0.8}]
-                }
-              }
-            }
-          }
-          EOF
-          
-          # Replace placeholder with actual URL
-          sed -i "s|PREVIEW_URL_PLACEHOLDER|$PREVIEW_URL|g" lighthouserc.json
-          
-          # Run Lighthouse (don't fail the build on performance issues for previews)
-          lhci autorun || echo "⚠️ Lighthouse completed with warnings"
-
-      - name: Upload Lighthouse results
-        if: always()
-        uses: actions/upload-artifact@v4
-        with:
-          name: lighthouse-preview-pr-${{ github.event.pull_request.number || github.run_id }}
-          path: .lighthouseci/
-          retention-days: ${{ env.PREVIEW_RETENTION_DAYS }}
-
-  # Comment on PR with preview links
-  comment-preview:
-    name: Comment Preview Links
-    runs-on: ubuntu-latest
-    needs: [build-preview, lighthouse-preview]
-    if: always() && github.event_name == 'pull_request'
-    steps:
-      - name: Find existing preview comment
-        uses: peter-evans/find-comment@v3
-        id: find-comment
-        with:
-          issue-number: ${{ github.event.pull_request.number }}
-          comment-author: 'github-actions[bot]'
-          body-includes: '## 📋 PR Preview'
-
-      - name: Create or update preview comment
-        uses: peter-evans/create-or-update-comment@v4
-        with:
-          comment-id: ${{ steps.find-comment.outputs.comment-id }}
-          issue-number: ${{ github.event.pull_request.number }}
-          edit-mode: replace
-          body: |
-            ## 📋 PR Preview
-            
-            **Build Status**: ${{ needs.build-preview.result == 'success' && '✅ Success' || '❌ Failed' }}
-            **Lighthouse Status**: ${{ needs.lighthouse-preview.result == 'success' && '✅ Passed' || needs.lighthouse-preview.result == 'failure' && '⚠️ Warnings' || '⏭️ Skipped' }}
-            
-            ### Preview Links
-            ${{ needs.build-preview.outputs.preview-url != 'artifact-only' && format('🌐 **Live Preview**: {0}', needs.build-preview.outputs.preview-url) || '📁 **Preview available in build artifacts**' }}
-            
-            ### Quick Links
-            - 📊 **Commit**: `${{ github.event.pull_request.head.sha }}`
-            - 🌿 **Branch**: `${{ github.event.pull_request.head.ref }}`
-            - 🔗 **Compare**: [View changes](${{ github.event.pull_request.html_url }}/files)
-            
-            ### Testing Checklist
-            - [ ] Navigation works correctly
-            - [ ] All links are functional
-            - [ ] Content displays properly on desktop
-            - [ ] Content displays properly on mobile
-            - [ ] Search functionality works (if applicable)
-            - [ ] Performance is acceptable
-            
-            ### Artifacts
-            ${{ needs.build-preview.result == 'success' && '📦 Build artifacts are available for download in the workflow run.' || '❌ No build artifacts available due to build failure.' }}
-            ${{ needs.lighthouse-preview.result == 'success' && '🔍 Lighthouse results are available in the workflow artifacts.' || '' }}
-            
-            ---
-            <sub>This preview will be available for ${{ env.PREVIEW_RETENTION_DAYS }} days. Auto-updated on each commit.</sub>
-
-  # Visual regression testing (if screenshots available)
-  visual-regression:
-    name: Visual Regression Testing
-    runs-on: ubuntu-latest
-    needs: build-preview
-    if: needs.build-preview.outputs.preview-url != 'artifact-only'
-    steps:
-      - name: Checkout repository
-        uses: actions/checkout@v4
-
-      - name: Setup Node.js
-        uses: actions/setup-node@v4
-        with:
-          node-version: ${{ env.NODE_VERSION }}
-
-      - name: Install Puppeteer
-        run: |
-          npm init -y
-          npm install puppeteer
-
-      - name: Capture screenshots
-        run: |
-          node -e "
-          const puppeteer = require('puppeteer');
-          const fs = require('fs');
-          
-          (async () => {
-            const browser = await puppeteer.launch();
-            const page = await browser.newPage();
-            
-            const urls = [
-              '${{ needs.build-preview.outputs.preview-url }}',
-              '${{ needs.build-preview.outputs.preview-url }}/docs/',
-              '${{ needs.build-preview.outputs.preview-url }}/blog/'
-            ];
-            
-            for (const url of urls) {
-              try {
-                console.log('Capturing: ' + url);
-                await page.goto(url, { waitUntil: 'networkidle2', timeout: 30000 });
-                
-                // Wait for content to load
-                await page.waitForTimeout(2000);
-                
-                const filename = url.split('/').pop() || 'home';
-                await page.screenshot({ 
-                  path: \`screenshot-\${filename}.png\`,
-                  fullPage: true 
-                });
-                console.log('✅ Captured: ' + filename);
-              } catch (error) {
-                console.log('⚠️ Failed to capture: ' + url, error.message);
-              }
-            }
-            
-            await browser.close();
-          })();
-          "
-
-      - name: Upload screenshots
-        if: always()
-        uses: actions/upload-artifact@v4
-        with:
-          name: screenshots-pr-${{ github.event.pull_request.number || github.run_id }}
-          path: screenshot-*.png
-          retention-days: ${{ env.PREVIEW_RETENTION_DAYS }}
-
-  # Cleanup old previews
-  cleanup-previews:
-    name: Cleanup Old Previews
-    runs-on: ubuntu-latest
-    if: github.event.action == 'closed' && github.event_name == 'pull_request'
-    steps:
-      - name: Cleanup Surge.sh deployment
-        run: |
-          npm install -g surge
-          SUBDOMAIN="nephio-oran-pr-${{ github.event.pull_request.number }}-$(echo ${{ github.sha }} | cut -c1-8)"
-          PREVIEW_URL="https://${SUBDOMAIN}.surge.sh"
-          
-          # Try to teardown the preview (requires surge token)
-          if [ "${{ secrets.SURGE_TOKEN }}" != "" ]; then
-            surge teardown "$PREVIEW_URL" --token "${{ secrets.SURGE_TOKEN }}" || echo "⚠️ Could not teardown preview"
-          fi
-          
-          echo "🧹 Cleanup requested for: $PREVIEW_URL"
-
-      - name: Comment cleanup notification
-        uses: peter-evans/create-or-update-comment@v4
-        with:
-          issue-number: ${{ github.event.pull_request.number }}
-          body: |
-            ## 🧹 Preview Cleanup
-            
-            PR has been closed. Preview deployments and artifacts will be cleaned up automatically.
-            
-            - 🗑️ Preview URL will be removed
-            - 📦 Build artifacts will expire in ${{ env.PREVIEW_RETENTION_DAYS }} days
-=======
-name: PR Preview
-
-on:
-  pull_request:
-    branches: [ main, develop ]
-    paths:
-      - 'website/**'
-      - 'agents/**'
-      - 'docs/**'
-      - '.github/workflows/preview.yml'
-    types: [opened, synchronize, reopened]
-  
-  # Allow manual trigger for testing
-  workflow_dispatch:
-
-# Set permissions for commenting on PRs and creating deployments
-permissions:
-  contents: read
-  pull-requests: write
-  deployments: write
-
-# Allow only one concurrent preview per PR
-concurrency:
-  group: preview-${{ github.event.pull_request.number || github.run_id }}
-  cancel-in-progress: true
-
-env:
-  NODE_VERSION: '20'  # Standardized to match CI
-  PREVIEW_RETENTION_DAYS: '7'
-
-jobs:
-  # Build preview
-  build-preview:
-    name: Build PR Preview
-    runs-on: ubuntu-latest
-    if: github.event_name == 'pull_request' || github.event_name == 'workflow_dispatch'
-    outputs:
-      preview-url: ${{ steps.deploy.outputs.preview-url }}
-      deployment-id: ${{ steps.deploy.outputs.deployment-id }}
-    steps:
-      - name: Checkout PR
-        uses: actions/checkout@v4
-        with:
-          ref: ${{ github.event.pull_request.head.sha || github.sha }}
-          fetch-depth: 0
-
-      - name: Setup Node.js
-        uses: actions/setup-node@v4
-        with:
-          node-version: ${{ env.NODE_VERSION }}
-          cache: 'npm'
-          cache-dependency-path: website/package-lock.json
-
-      - name: Cache node modules
-        uses: actions/cache@v4
-        with:
-          path: website/node_modules
-          key: ${{ runner.os }}-node-preview-${{ hashFiles('website/package-lock.json') }}
-          restore-keys: |
-            ${{ runner.os }}-node-preview-
-            ${{ runner.os }}-node-
-
-      - name: Install dependencies
-        working-directory: website
-        run: npm ci
-
-      - name: Content validation
-        working-directory: website
-        run: npm run validate:content
-
-      - name: Build preview with PR context
-        working-directory: website
-        run: npm run build
-        env:
-          NODE_ENV: production
-          # Add preview banner context
-          DOCUSAURUS_PREVIEW: 'true'
-          DOCUSAURUS_PR_NUMBER: ${{ github.event.pull_request.number }}
-          DOCUSAURUS_PR_BRANCH: ${{ github.event.pull_request.head.ref }}
-
-      - name: Add preview banner
-        working-directory: website
-        run: |
-          # Add a preview banner to indicate this is a PR preview
-          BANNER_HTML="<div style='background: linear-gradient(135deg, #667eea 0%, #764ba2 100%); color: white; padding: 10px; text-align: center; position: sticky; top: 0; z-index: 1000; box-shadow: 0 2px 4px rgba(0,0,0,0.1);'><strong>📋 PR Preview #${{ github.event.pull_request.number }}</strong> - Branch: <code>${{ github.event.pull_request.head.ref }}</code> | <a href='${{ github.event.pull_request.html_url }}' style='color: white; text-decoration: underline;'>View PR</a></div>"
-          
-          # Insert banner after <body> tag in all HTML files
-          find build -name "*.html" -type f -exec sed -i "s|<body[^>]*>|&$BANNER_HTML|" {} \;
-          
-          echo "✅ Preview banner added to HTML files"
-
-      - name: Upload preview build
-        uses: actions/upload-artifact@v4
-        with:
-          name: preview-build-pr-${{ github.event.pull_request.number || github.run_id }}
-          path: website/build/
-          retention-days: ${{ env.PREVIEW_RETENTION_DAYS }}
-
-      - name: Deploy to Surge.sh (Alternative preview platform)
-        id: deploy
-        run: |
-          # Install Surge.sh for free preview deployments
-          npm install -g surge
-          
-          # Generate unique subdomain for this PR
-          SUBDOMAIN="nephio-oran-pr-${{ github.event.pull_request.number || github.run_id }}-$(echo ${{ github.sha }} | cut -c1-8)"
-          PREVIEW_URL="https://${SUBDOMAIN}.surge.sh"
-          
-          # Deploy to Surge.sh
-          cd website/build
-          echo "$PREVIEW_URL" > CNAME
-          surge . "$PREVIEW_URL" --token "${{ secrets.SURGE_TOKEN || 'dummy-token' }}" || {
-            echo "⚠️ Surge deployment failed - using artifact-only preview"
-            echo "preview-url=artifact-only" >> $GITHUB_OUTPUT
-            exit 0
-          }
-          
-          echo "preview-url=$PREVIEW_URL" >> $GITHUB_OUTPUT
-          echo "deployment-id=${SUBDOMAIN}" >> $GITHUB_OUTPUT
-          echo "✅ Preview deployed to: $PREVIEW_URL"
-
-  # Lighthouse preview testing
-  lighthouse-preview:
-    name: Lighthouse Preview Testing
-    runs-on: ubuntu-latest
-    needs: build-preview
-    if: needs.build-preview.outputs.preview-url != 'artifact-only'
-    steps:
-      - name: Install Lighthouse CI
-        run: npm install -g @lhci/cli
-
-      - name: Wait for deployment
-        run: sleep 30
-
-      - name: Run Lighthouse on preview
-        run: |
-          PREVIEW_URL="${{ needs.build-preview.outputs.preview-url }}"
-          echo "Running Lighthouse on: $PREVIEW_URL"
-          
-          # Create Lighthouse config for preview
-          cat > lighthouserc.json << 'EOF'
-          {
-            "ci": {
-              "collect": {
-                "url": ["PREVIEW_URL_PLACEHOLDER"],
-                "numberOfRuns": 1,
-                "settings": {
-                  "preset": "desktop"
-                }
-              },
-              "assert": {
-                "assertions": {
-                  "categories:performance": ["warn", {"minScore": 0.8}],
-                  "categories:accessibility": ["warn", {"minScore": 0.9}],
-                  "categories:best-practices": ["warn", {"minScore": 0.8}],
-                  "categories:seo": ["warn", {"minScore": 0.8}]
-                }
-              }
-            }
-          }
-          EOF
-          
-          # Replace placeholder with actual URL
-          sed -i "s|PREVIEW_URL_PLACEHOLDER|$PREVIEW_URL|g" lighthouserc.json
-          
-          # Run Lighthouse (don't fail the build on performance issues for previews)
-          lhci autorun || echo "⚠️ Lighthouse completed with warnings"
-
-      - name: Upload Lighthouse results
-        if: always()
-        uses: actions/upload-artifact@v4
-        with:
-          name: lighthouse-preview-pr-${{ github.event.pull_request.number || github.run_id }}
-          path: .lighthouseci/
-          retention-days: ${{ env.PREVIEW_RETENTION_DAYS }}
-
-  # Comment on PR with preview links
-  comment-preview:
-    name: Comment Preview Links
-    runs-on: ubuntu-latest
-    needs: [build-preview, lighthouse-preview]
-    if: always() && github.event_name == 'pull_request'
-    steps:
-      - name: Find existing preview comment
-        uses: peter-evans/find-comment@v3
-        id: find-comment
-        with:
-          issue-number: ${{ github.event.pull_request.number }}
-          comment-author: 'github-actions[bot]'
-          body-includes: '## 📋 PR Preview'
-
-      - name: Create or update preview comment
-        uses: peter-evans/create-or-update-comment@v4
-        with:
-          comment-id: ${{ steps.find-comment.outputs.comment-id }}
-          issue-number: ${{ github.event.pull_request.number }}
-          edit-mode: replace
-          body: |
-            ## 📋 PR Preview
-            
-            **Build Status**: ${{ needs.build-preview.result == 'success' && '✅ Success' || '❌ Failed' }}
-            **Lighthouse Status**: ${{ needs.lighthouse-preview.result == 'success' && '✅ Passed' || needs.lighthouse-preview.result == 'failure' && '⚠️ Warnings' || '⏭️ Skipped' }}
-            
-            ### Preview Links
-            ${{ needs.build-preview.outputs.preview-url != 'artifact-only' && format('🌐 **Live Preview**: {0}', needs.build-preview.outputs.preview-url) || '📁 **Preview available in build artifacts**' }}
-            
-            ### Quick Links
-            - 📊 **Commit**: `${{ github.event.pull_request.head.sha }}`
-            - 🌿 **Branch**: `${{ github.event.pull_request.head.ref }}`
-            - 🔗 **Compare**: [View changes](${{ github.event.pull_request.html_url }}/files)
-            
-            ### Testing Checklist
-            - [ ] Navigation works correctly
-            - [ ] All links are functional
-            - [ ] Content displays properly on desktop
-            - [ ] Content displays properly on mobile
-            - [ ] Search functionality works (if applicable)
-            - [ ] Performance is acceptable
-            
-            ### Artifacts
-            ${{ needs.build-preview.result == 'success' && '📦 Build artifacts are available for download in the workflow run.' || '❌ No build artifacts available due to build failure.' }}
-            ${{ needs.lighthouse-preview.result == 'success' && '🔍 Lighthouse results are available in the workflow artifacts.' || '' }}
-            
-            ---
-            <sub>This preview will be available for ${{ env.PREVIEW_RETENTION_DAYS }} days. Auto-updated on each commit.</sub>
-
-  # Visual regression testing (if screenshots available)
-  visual-regression:
-    name: Visual Regression Testing
-    runs-on: ubuntu-latest
-    needs: build-preview
-    if: needs.build-preview.outputs.preview-url != 'artifact-only'
-    steps:
-      - name: Checkout repository
-        uses: actions/checkout@v4
-
-      - name: Setup Node.js
-        uses: actions/setup-node@v4
-        with:
-          node-version: ${{ env.NODE_VERSION }}
-
-      - name: Install Puppeteer
-        run: |
-          npm init -y
-          npm install puppeteer
-
-      - name: Capture screenshots
-        run: |
-          node -e "
-          const puppeteer = require('puppeteer');
-          const fs = require('fs');
-          
-          (async () => {
-            const browser = await puppeteer.launch();
-            const page = await browser.newPage();
-            
-            const urls = [
-              '${{ needs.build-preview.outputs.preview-url }}',
-              '${{ needs.build-preview.outputs.preview-url }}/docs/',
-              '${{ needs.build-preview.outputs.preview-url }}/blog/'
-            ];
-            
-            for (const url of urls) {
-              try {
-                console.log('Capturing: ' + url);
-                await page.goto(url, { waitUntil: 'networkidle2', timeout: 30000 });
-                
-                // Wait for content to load
-                await page.waitForTimeout(2000);
-                
-                const filename = url.split('/').pop() || 'home';
-                await page.screenshot({ 
-                  path: \`screenshot-\${filename}.png\`,
-                  fullPage: true 
-                });
-                console.log('✅ Captured: ' + filename);
-              } catch (error) {
-                console.log('⚠️ Failed to capture: ' + url, error.message);
-              }
-            }
-            
-            await browser.close();
-          })();
-          "
-
-      - name: Upload screenshots
-        if: always()
-        uses: actions/upload-artifact@v4
-        with:
-          name: screenshots-pr-${{ github.event.pull_request.number || github.run_id }}
-          path: screenshot-*.png
-          retention-days: ${{ env.PREVIEW_RETENTION_DAYS }}
-
-  # Cleanup old previews
-  cleanup-previews:
-    name: Cleanup Old Previews
-    runs-on: ubuntu-latest
-    if: github.event.action == 'closed' && github.event_name == 'pull_request'
-    steps:
-      - name: Cleanup Surge.sh deployment
-        run: |
-          npm install -g surge
-          SUBDOMAIN="nephio-oran-pr-${{ github.event.pull_request.number }}-$(echo ${{ github.sha }} | cut -c1-8)"
-          PREVIEW_URL="https://${SUBDOMAIN}.surge.sh"
-          
-          # Try to teardown the preview (requires surge token)
-          if [ "${{ secrets.SURGE_TOKEN }}" != "" ]; then
-            surge teardown "$PREVIEW_URL" --token "${{ secrets.SURGE_TOKEN }}" || echo "⚠️ Could not teardown preview"
-          fi
-          
-          echo "🧹 Cleanup requested for: $PREVIEW_URL"
-
-      - name: Comment cleanup notification
-        uses: peter-evans/create-or-update-comment@v4
-        with:
-          issue-number: ${{ github.event.pull_request.number }}
-          body: |
-            ## 🧹 Preview Cleanup
-            
-            PR has been closed. Preview deployments and artifacts will be cleaned up automatically.
-            
-            - 🗑️ Preview URL will be removed
-            - 📦 Build artifacts will expire in ${{ env.PREVIEW_RETENTION_DAYS }} days
->>>>>>> 3754b049
+name: PR Preview
+
+on:
+  pull_request:
+    branches: [ main, develop ]
+    paths:
+      - 'website/**'
+      - 'agents/**'
+      - 'docs/**'
+      - '.github/workflows/preview.yml'
+    types: [opened, synchronize, reopened]
+  
+  # Allow manual trigger for testing
+  workflow_dispatch:
+
+# Set permissions for commenting on PRs and creating deployments
+permissions:
+  contents: read
+  pull-requests: write
+  deployments: write
+
+# Allow only one concurrent preview per PR
+concurrency:
+  group: preview-${{ github.event.pull_request.number || github.run_id }}
+  cancel-in-progress: true
+
+env:
+  NODE_VERSION: '20'  # Standardized to match CI
+  PREVIEW_RETENTION_DAYS: '7'
+
+jobs:
+  # Build preview
+  build-preview:
+    name: Build PR Preview
+    runs-on: ubuntu-latest
+    if: github.event_name == 'pull_request' || github.event_name == 'workflow_dispatch'
+    outputs:
+      preview-url: ${{ steps.deploy.outputs.preview-url }}
+      deployment-id: ${{ steps.deploy.outputs.deployment-id }}
+    steps:
+      - name: Checkout PR
+        uses: actions/checkout@v4
+        with:
+          ref: ${{ github.event.pull_request.head.sha || github.sha }}
+          fetch-depth: 0
+
+      - name: Setup Node.js
+        uses: actions/setup-node@v4
+        with:
+          node-version: ${{ env.NODE_VERSION }}
+          cache: 'npm'
+          cache-dependency-path: website/package-lock.json
+
+      - name: Cache node modules
+        uses: actions/cache@v4
+        with:
+          path: website/node_modules
+          key: ${{ runner.os }}-node-preview-${{ hashFiles('website/package-lock.json') }}
+          restore-keys: |
+            ${{ runner.os }}-node-preview-
+            ${{ runner.os }}-node-
+
+      - name: Install dependencies
+        working-directory: website
+        run: npm ci
+        env:
+          PUPPETEER_SKIP_CHROMIUM_DOWNLOAD: true
+
+      - name: Content validation
+        working-directory: website
+        run: npm run validate:content
+
+      - name: Build preview with PR context
+        working-directory: website
+        run: npm run build
+        env:
+          NODE_ENV: production
+          # Add preview banner context
+          DOCUSAURUS_PREVIEW: 'true'
+          DOCUSAURUS_PR_NUMBER: ${{ github.event.pull_request.number }}
+          DOCUSAURUS_PR_BRANCH: ${{ github.event.pull_request.head.ref }}
+
+      - name: Add preview banner
+        working-directory: website
+        run: |
+          # Add a preview banner to indicate this is a PR preview
+          BANNER_HTML="<div style='background: linear-gradient(135deg, #667eea 0%, #764ba2 100%); color: white; padding: 10px; text-align: center; position: sticky; top: 0; z-index: 1000; box-shadow: 0 2px 4px rgba(0,0,0,0.1);'><strong>📋 PR Preview #${{ github.event.pull_request.number }}</strong> - Branch: <code>${{ github.event.pull_request.head.ref }}</code> | <a href='${{ github.event.pull_request.html_url }}' style='color: white; text-decoration: underline;'>View PR</a></div>"
+          
+          # Insert banner after <body> tag in all HTML files
+          find build -name "*.html" -type f -exec sed -i "s|<body[^>]*>|&$BANNER_HTML|" {} \;
+          
+          echo "✅ Preview banner added to HTML files"
+
+      - name: Upload preview build
+        uses: actions/upload-artifact@v4
+        with:
+          name: preview-build-pr-${{ github.event.pull_request.number || github.run_id }}
+          path: website/build/
+          retention-days: ${{ env.PREVIEW_RETENTION_DAYS }}
+
+      - name: Deploy to Surge.sh (Alternative preview platform)
+        id: deploy
+        run: |
+          # Install Surge.sh for free preview deployments
+          npm install -g surge
+          
+          # Generate unique subdomain for this PR
+          SUBDOMAIN="nephio-oran-pr-${{ github.event.pull_request.number || github.run_id }}-$(echo ${{ github.sha }} | cut -c1-8)"
+          PREVIEW_URL="https://${SUBDOMAIN}.surge.sh"
+          
+          # Deploy to Surge.sh
+          cd website/build
+          echo "$PREVIEW_URL" > CNAME
+          surge . "$PREVIEW_URL" --token "${{ secrets.SURGE_TOKEN || 'dummy-token' }}" || {
+            echo "⚠️ Surge deployment failed - using artifact-only preview"
+            echo "preview-url=artifact-only" >> $GITHUB_OUTPUT
+            exit 0
+          }
+          
+          echo "preview-url=$PREVIEW_URL" >> $GITHUB_OUTPUT
+          echo "deployment-id=${SUBDOMAIN}" >> $GITHUB_OUTPUT
+          echo "✅ Preview deployed to: $PREVIEW_URL"
+
+  # Lighthouse preview testing
+  lighthouse-preview:
+    name: Lighthouse Preview Testing
+    runs-on: ubuntu-latest
+    needs: build-preview
+    if: needs.build-preview.outputs.preview-url != 'artifact-only'
+    steps:
+      - name: Install Lighthouse CI
+        run: npm install -g @lhci/cli
+
+      - name: Wait for deployment
+        run: sleep 30
+
+      - name: Run Lighthouse on preview
+        run: |
+          PREVIEW_URL="${{ needs.build-preview.outputs.preview-url }}"
+          echo "Running Lighthouse on: $PREVIEW_URL"
+          
+          # Create Lighthouse config for preview
+          cat > lighthouserc.json << 'EOF'
+          {
+            "ci": {
+              "collect": {
+                "url": ["PREVIEW_URL_PLACEHOLDER"],
+                "numberOfRuns": 1,
+                "settings": {
+                  "preset": "desktop"
+                }
+              },
+              "assert": {
+                "assertions": {
+                  "categories:performance": ["warn", {"minScore": 0.8}],
+                  "categories:accessibility": ["warn", {"minScore": 0.9}],
+                  "categories:best-practices": ["warn", {"minScore": 0.8}],
+                  "categories:seo": ["warn", {"minScore": 0.8}]
+                }
+              }
+            }
+          }
+          EOF
+          
+          # Replace placeholder with actual URL
+          sed -i "s|PREVIEW_URL_PLACEHOLDER|$PREVIEW_URL|g" lighthouserc.json
+          
+          # Run Lighthouse (don't fail the build on performance issues for previews)
+          lhci autorun || echo "⚠️ Lighthouse completed with warnings"
+
+      - name: Upload Lighthouse results
+        if: always()
+        uses: actions/upload-artifact@v4
+        with:
+          name: lighthouse-preview-pr-${{ github.event.pull_request.number || github.run_id }}
+          path: .lighthouseci/
+          retention-days: ${{ env.PREVIEW_RETENTION_DAYS }}
+
+  # Comment on PR with preview links
+  comment-preview:
+    name: Comment Preview Links
+    runs-on: ubuntu-latest
+    needs: [build-preview, lighthouse-preview]
+    if: always() && github.event_name == 'pull_request'
+    steps:
+      - name: Find existing preview comment
+        uses: peter-evans/find-comment@v3
+        id: find-comment
+        with:
+          issue-number: ${{ github.event.pull_request.number }}
+          comment-author: 'github-actions[bot]'
+          body-includes: '## 📋 PR Preview'
+
+      - name: Create or update preview comment
+        uses: peter-evans/create-or-update-comment@v4
+        with:
+          comment-id: ${{ steps.find-comment.outputs.comment-id }}
+          issue-number: ${{ github.event.pull_request.number }}
+          edit-mode: replace
+          body: |
+            ## 📋 PR Preview
+            
+            **Build Status**: ${{ needs.build-preview.result == 'success' && '✅ Success' || '❌ Failed' }}
+            **Lighthouse Status**: ${{ needs.lighthouse-preview.result == 'success' && '✅ Passed' || needs.lighthouse-preview.result == 'failure' && '⚠️ Warnings' || '⏭️ Skipped' }}
+            
+            ### Preview Links
+            ${{ needs.build-preview.outputs.preview-url != 'artifact-only' && format('🌐 **Live Preview**: {0}', needs.build-preview.outputs.preview-url) || '📁 **Preview available in build artifacts**' }}
+            
+            ### Quick Links
+            - 📊 **Commit**: `${{ github.event.pull_request.head.sha }}`
+            - 🌿 **Branch**: `${{ github.event.pull_request.head.ref }}`
+            - 🔗 **Compare**: [View changes](${{ github.event.pull_request.html_url }}/files)
+            
+            ### Testing Checklist
+            - [ ] Navigation works correctly
+            - [ ] All links are functional
+            - [ ] Content displays properly on desktop
+            - [ ] Content displays properly on mobile
+            - [ ] Search functionality works (if applicable)
+            - [ ] Performance is acceptable
+            
+            ### Artifacts
+            ${{ needs.build-preview.result == 'success' && '📦 Build artifacts are available for download in the workflow run.' || '❌ No build artifacts available due to build failure.' }}
+            ${{ needs.lighthouse-preview.result == 'success' && '🔍 Lighthouse results are available in the workflow artifacts.' || '' }}
+            
+            ---
+            <sub>This preview will be available for ${{ env.PREVIEW_RETENTION_DAYS }} days. Auto-updated on each commit.</sub>
+
+  # Visual regression testing (if screenshots available)
+  visual-regression:
+    name: Visual Regression Testing
+    runs-on: ubuntu-latest
+    needs: build-preview
+    if: needs.build-preview.outputs.preview-url != 'artifact-only'
+    steps:
+      - name: Checkout repository
+        uses: actions/checkout@v4
+
+      - name: Setup Node.js
+        uses: actions/setup-node@v4
+        with:
+          node-version: ${{ env.NODE_VERSION }}
+
+      - name: Install Puppeteer
+        run: |
+          npm init -y
+          npm install puppeteer
+
+      - name: Capture screenshots
+        run: |
+          node -e "
+          const puppeteer = require('puppeteer');
+          const fs = require('fs');
+          
+          (async () => {
+            const browser = await puppeteer.launch();
+            const page = await browser.newPage();
+            
+            const urls = [
+              '${{ needs.build-preview.outputs.preview-url }}',
+              '${{ needs.build-preview.outputs.preview-url }}/docs/',
+              '${{ needs.build-preview.outputs.preview-url }}/blog/'
+            ];
+            
+            for (const url of urls) {
+              try {
+                console.log('Capturing: ' + url);
+                await page.goto(url, { waitUntil: 'networkidle2', timeout: 30000 });
+                
+                // Wait for content to load
+                await page.waitForTimeout(2000);
+                
+                const filename = url.split('/').pop() || 'home';
+                await page.screenshot({ 
+                  path: \`screenshot-\${filename}.png\`,
+                  fullPage: true 
+                });
+                console.log('✅ Captured: ' + filename);
+              } catch (error) {
+                console.log('⚠️ Failed to capture: ' + url, error.message);
+              }
+            }
+            
+            await browser.close();
+          })();
+          "
+
+      - name: Upload screenshots
+        if: always()
+        uses: actions/upload-artifact@v4
+        with:
+          name: screenshots-pr-${{ github.event.pull_request.number || github.run_id }}
+          path: screenshot-*.png
+          retention-days: ${{ env.PREVIEW_RETENTION_DAYS }}
+
+  # Cleanup old previews
+  cleanup-previews:
+    name: Cleanup Old Previews
+    runs-on: ubuntu-latest
+    if: github.event.action == 'closed' && github.event_name == 'pull_request'
+    steps:
+      - name: Cleanup Surge.sh deployment
+        run: |
+          npm install -g surge
+          SUBDOMAIN="nephio-oran-pr-${{ github.event.pull_request.number }}-$(echo ${{ github.sha }} | cut -c1-8)"
+          PREVIEW_URL="https://${SUBDOMAIN}.surge.sh"
+          
+          # Try to teardown the preview (requires surge token)
+          if [ "${{ secrets.SURGE_TOKEN }}" != "" ]; then
+            surge teardown "$PREVIEW_URL" --token "${{ secrets.SURGE_TOKEN }}" || echo "⚠️ Could not teardown preview"
+          fi
+          
+          echo "🧹 Cleanup requested for: $PREVIEW_URL"
+
+      - name: Comment cleanup notification
+        uses: peter-evans/create-or-update-comment@v4
+        with:
+          issue-number: ${{ github.event.pull_request.number }}
+          body: |
+            ## 🧹 Preview Cleanup
+            
+            PR has been closed. Preview deployments and artifacts will be cleaned up automatically.
+            
+            - 🗑️ Preview URL will be removed
+            - 📦 Build artifacts will expire in ${{ env.PREVIEW_RETENTION_DAYS }} days
             - 🔍 Test results will expire in ${{ env.PREVIEW_RETENTION_DAYS }} days